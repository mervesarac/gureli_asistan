import logging
import json
from logging import config
import urllib.parse

from langchain_community.utilities.sql_database import SQLDatabase
from langchain.chat_models import init_chat_model
from langchain_community.agent_toolkits.sql.toolkit import SQLDatabaseToolkit
from langchain import hub
from langchain.tools import tool
from langgraph.prebuilt import create_react_agent
from langgraph.checkpoint.memory import MemorySaver
from langchain.tools import StructuredTool

from quickchart import QuickChart

from sqlalchemy import create_engine
from sqlalchemy.pool import StaticPool
from dotenv import load_dotenv

from typing import List, Optional, Union, Literal, Dict
from pydantic import BaseModel, Field
import pandas as pd


class Dataset(BaseModel):
    label: Optional[str] = Field(None, description="The label for the dataset.")
    data: List[Union[int, float, dict]] = Field(
        ...,
        description="The data points for the dataset. Should be in {x, y} format for scatter charts.",
    )
    backgroundColor: Optional[Union[str, List[str]]] = Field(
        None, description="Background color(s) for the dataset."
    )
    borderColor: Optional[Union[str, List[str]]] = Field(
        None, description="Border color(s) for the dataset."
    )
    borderWidth: Optional[int] = Field(None, description="Width of the dataset border.")
    fill: Optional[Union[bool, str]] = Field(
        None, description="Whether to fill the dataset area."
    )
    type: Optional[str] = Field(
        None, description="Type of the dataset, e.g., line or bar."
    )
    yAxisID: Optional[str] = Field(
        None, description="ID of the Y-axis to bind this dataset to."
    )
    stack: Optional[str] = Field(None, description="Stack group for stacked charts.")


class Data(BaseModel):
    labels: Optional[List[Union[int, str]]] = Field(
        None, description="Labels for the X-axis. Not used with scatter charts."
    )
    datasets: List[Dataset] = Field(..., description="List of datasets to be plotted.")


class TitleOptions(BaseModel):
    display: Optional[bool] = Field(
        True, description="Whether to display the chart title."
    )
    text: Optional[str] = Field(None, description="Text of the chart title.")
    fontSize: Optional[int] = Field(None, description="Font size of the title.")
    fontColor: Optional[str] = Field(None, description="Color of the title text.")
    position: Optional[Literal["top", "left", "bottom", "right"]] = Field(
        None, description="Position of the title."
    )


class LegendOptions(BaseModel):
    display: Optional[bool] = Field(
        True, description="Whether to display the chart legend."
    )
    position: Optional[Literal["top", "left", "bottom", "right"]] = Field(
        "top", description="Position of the legend."
    )


class TooltipOptions(BaseModel):
    enabled: Optional[bool] = Field(True, description="Whether tooltips are enabled.")
    mode: Optional[str] = Field(
        None, description="Mode of the tooltip, e.g., index or dataset."
    )
    intersect: Optional[bool] = Field(
        None, description="Whether tooltips should intersect with items."
    )


class AxisTicks(BaseModel):
    beginAtZero: Optional[bool] = Field(
        None, description="Whether the scale should start at zero."
    )
    min: Optional[float] = Field(None, description="Minimum tick value.")
    max: Optional[float] = Field(None, description="Maximum tick value.")


class AxisScale(BaseModel):
    display: Optional[bool] = Field(True, description="Whether to display the axis.")
    ticks: Optional[AxisTicks] = Field(
        None, description="Tick configuration for the axis."
    )
    scaleLabel: Optional[Dict[str, Union[str, bool]]] = Field(
        None, description="Label configuration for the scale."
    )


class Scales(BaseModel):
    xAxes: Optional[List[AxisScale]] = Field(
        None, description="List of X-axis configurations."
    )
    yAxes: Optional[List[AxisScale]] = Field(
        None, description="List of Y-axis configurations."
    )


class Options(BaseModel):
    responsive: Optional[bool] = Field(
        True, description="Whether the chart should be responsive."
    )
    title: Optional[TitleOptions] = Field(None, description="Chart title options.")
    legend: Optional[LegendOptions] = Field(None, description="Chart legend options.")
    tooltips: Optional[TooltipOptions] = Field(
        None, description="Chart tooltip options."
    )
    scales: Optional[Scales] = Field(None, description="Chart scales configuration.")
    maintainAspectRatio: Optional[bool] = Field(
        None, description="Whether to maintain aspect ratio."
    )


class QuickChartConfig(BaseModel):
    type: str = Field(..., description="Type of the chart, e.g., bar, line.")
    data: Data = Field(..., description="Chart data including labels and datasets.")
    options: Optional[Options] = Field(None, description="Additional chart options.")
    width: Optional[int] = Field(500, description="Width of the chart.")
    height: Optional[int] = Field(300, description="Height of the chart.")
    format: Optional[Literal["png", "jpeg", "webp", "svg"]] = Field(
        "png", description="Format of the chart image."
    )


class CreateChartInput(BaseModel):
    config: QuickChartConfig = Field(..., description="QuickChart configuration.")
    width: Optional[int] = Field(500, description="Width of the chart.")
    height: Optional[int] = Field(300, description="Height of the chart.")
    format: Optional[Literal["png", "jpeg", "webp", "svg"]] = Field(
        "png", description="Format of the chart image."
    )


load_dotenv()


@tool("create_chart", args_schema=QuickChartConfig, return_direct=True)
def create_chart(
    type: str = "bar",
    data: Data = None,
    options: Options = None,
    width: int = 500,
    height: int = 300,
    format: str = "png",
) -> str:
    """Create a chart using QuickChart and return the URL. All parameters should conform to QuickChart API.
    Args:
        type (str): Type of the chart (e.g., 'bar', 'line').
        data (Data): Data for the chart.
        options (Options): Options for the chart.
        width (int): Width of the chart.
        height (int): Height of the chart.
        format (str): Format of the chart image.
    Returns:
        str: URL of the generated chart.
    """
    logging.info(
        f"Creating chart with type={type}, width={width}, height={height}, format={format}, data={data}, options={options}"
    )
    qc = QuickChart()
    # Set the chart width and height
    qc.width = width
    qc.height = height
    # qc.config = config.model_dump(exclude_none=True)
    if data:
        data_dict = data.model_dump(exclude_none=True)
    else:
        data_dict = {}
    if options:
        options_dict = options.model_dump(exclude_none=True)
    else:
        options_dict = {}
    qc.config = {
        "type": type,
        "data": data_dict,
        "options": options_dict,
    }
    qc.format = format
    return qc.get_short_url()


# @tool
# def create_chart(
#     width: int = 800,
#     height: int = 500,
#     chart_type: str = "bar",
#     datasets_label: str = "",
#     labels: list = None,
#     data: list = None,
# ) -> str:
#     """Create a chart using QuickChart and return the URL. All parameters should conform to QuickChart API.
#     Args:
#         width (int): Width of the chart.
#         height (int): Height of the chart.
#         chart_type (str): Type of the chart (e.g., 'bar', 'line').
#         datasets_label (str): Label for the datasets.
#         labels (list): Labels for the x-axis.
#         data (list): Data for the y-axis.
#     Returns:
#         str: URL of the generated chart.
#     """
#     logging.info(
#         f"Creating chart with width={width}, height={height}, chart_type={chart_type}, datasets_label={datasets_label}, labels={labels}, data={data}"
#     )
#     qc = QuickChart()
#     # Set the chart width and height
#     qc.width = width
#     qc.height = height
#     # If chart_type is 'scatter', transform labels and data into a list of {x, y} objects
#     if chart_type == "scatter" and labels and data:
#         data = [{"x": x, "y": y} for x, y in zip(labels, data)]
#         qc.config = {
#             "type": chart_type,
#             "data": {
#                 "datasets": [{"label": datasets_label, "data": data, "fill": False}],
#             },
#         }
#     else:
#         qc.config = {
#             "type": chart_type,
#             "data": {
#                 "labels": labels,
#                 "datasets": [{"label": datasets_label, "data": data, "fill": False}],
#             },
#         }
#     return qc.get_short_url()


def get_engine_for_db(url: str) -> create_engine:
    """Pull sql file, populate in-memory database, and create engine."""
    return create_engine(
        url,
        poolclass=StaticPool,
        connect_args={"check_same_thread": False},
    )


@tool
def load_excel_to_db(file_path: str, table_name: str) -> str:
    """Load an Excel file into the database as a table.
    Args:
        file_path (str): Path to the Excel file.
        table_name (str): Name of the table to create in the database.
    Returns:
        str: Success message or error message.
    """

    try:
        # Read the Excel file into a DataFrame
        df = pd.read_excel(file_path)

        with engine.connect() as conn, conn.begin():
            # Load the DataFrame into the database
            df.to_sql(table_name, con=conn, if_exists="replace", index=False)

            return (
                f"Excel file '{file_path}' successfully loaded into table '{table_name}'."
            )
    except Exception as e:
        logging.error(f"Error loading Excel file to database: {e}")
        return f"Failed to load Excel file '{file_path}' into table '{table_name}': {e}"


engine = get_engine_for_db(
    "sqlite:////Users/mervesarac/Development/eguven/analiz/crm_subat.db"
)

db = SQLDatabase(engine)

llm = init_chat_model("gpt-4o-mini", model_provider="openai")
toolkit = SQLDatabaseToolkit(db=db, llm=llm)
tool_list = toolkit.get_tools() + [create_chart]
print(tool_list)
prompt_template = hub.pull("langchain-ai/sql-agent-system-prompt")
assert len(prompt_template.messages) == 1
print(prompt_template.input_variables)
system_message = prompt_template.format(dialect="SQLite", top_k=5)
system_message = (
    system_message
    + "\nYou may use create_chart to create a chart."  # The function signature is:\ncreate_chart(width: int=300, height: int=500, chart_type: str='bar', datasets_label: str='', labels: list=None, data: list=None) -> str\n"
)
print(system_message)
checkpointer = MemorySaver()
agent_executor = create_react_agent(
    llm, tool_list, prompt=system_message, checkpointer=checkpointer #, debug=True
<<<<<<< HEAD
)
=======
)
config_data = {
    "type": "bar",
    "data": {
        "labels": [
            "WEB",
            "TEKNİK DESTEK",
            "YENİLEME BAŞVURUSU",
            "SERTİFİKA AKTARIM",
            "DİĞER",
        ],
        "datasets": [
            {
                "label": "Sınıf Dağılımları",
                "data": [101, 76, 73, 60, 51],
                "backgroundColor": [
                    "rgba(75, 192, 192, 0.2)",
                    "rgba(153, 102, 255, 0.2)",
                    "rgba(255, 159, 64, 0.2)",
                    "rgba(255, 99, 132, 0.2)",
                    "rgba(54, 162, 235, 0.2)",
                ],
                "borderColor": "rgba(75, 192, 192, 1)",
                "borderWidth": 1,
            }
        ],
    },
    "options": {
        "responsive": True,
        "title": {"display": True, "text": "crm_subat Sınıf Dağılımları"},
        "legend": {"display": True, "position": "top"},
        "scales": {"yAxes": [{"ticks": {"beginAtZero": True}}]},
    },
}
chart_config = QuickChartConfig(**config_data)
print(chart_config.model_dump(exclude_none=True))
>>>>>>> f6699651
<|MERGE_RESOLUTION|>--- conflicted
+++ resolved
@@ -300,43 +300,4 @@
 checkpointer = MemorySaver()
 agent_executor = create_react_agent(
     llm, tool_list, prompt=system_message, checkpointer=checkpointer #, debug=True
-<<<<<<< HEAD
-)
-=======
-)
-config_data = {
-    "type": "bar",
-    "data": {
-        "labels": [
-            "WEB",
-            "TEKNİK DESTEK",
-            "YENİLEME BAŞVURUSU",
-            "SERTİFİKA AKTARIM",
-            "DİĞER",
-        ],
-        "datasets": [
-            {
-                "label": "Sınıf Dağılımları",
-                "data": [101, 76, 73, 60, 51],
-                "backgroundColor": [
-                    "rgba(75, 192, 192, 0.2)",
-                    "rgba(153, 102, 255, 0.2)",
-                    "rgba(255, 159, 64, 0.2)",
-                    "rgba(255, 99, 132, 0.2)",
-                    "rgba(54, 162, 235, 0.2)",
-                ],
-                "borderColor": "rgba(75, 192, 192, 1)",
-                "borderWidth": 1,
-            }
-        ],
-    },
-    "options": {
-        "responsive": True,
-        "title": {"display": True, "text": "crm_subat Sınıf Dağılımları"},
-        "legend": {"display": True, "position": "top"},
-        "scales": {"yAxes": [{"ticks": {"beginAtZero": True}}]},
-    },
-}
-chart_config = QuickChartConfig(**config_data)
-print(chart_config.model_dump(exclude_none=True))
->>>>>>> f6699651
+)